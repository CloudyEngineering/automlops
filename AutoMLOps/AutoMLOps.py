--- conflicted
+++ resolved
@@ -199,10 +199,6 @@
             config=provider_config,
         )
 
-<<<<<<< HEAD
-
-=======
->>>>>>> 8c5f8bbd
 
 def run(run_local: bool):
     """Builds, compiles, and submits the PipelineJob.
@@ -269,10 +265,6 @@
         logging.info(
             'Cloud Scheduler Job: https://console.cloud.google.com/cloudscheduler')
 
-<<<<<<< HEAD
-
-=======
->>>>>>> 8c5f8bbd
 
 def _push_to_csr():
     """Initializes a git repo if one doesn't already exist,
@@ -313,12 +305,6 @@
             f'Expected remote origin url {csr_remote_origin_url} but found {actual_remote}. Reset your remote origin url to continue.')
 
     # Add, commit, and push changes to CSR
-<<<<<<< HEAD
-=======
-    # needed to keep dir here
-    execute_process(
-        f'touch {BASE_DIR}scripts/pipeline_spec/.gitkeep', to_null=False)
->>>>>>> 8c5f8bbd
     execute_process('git add .', to_null=False)
     execute_process('''git commit -m 'Run AutoMLOps' ''', to_null=False)
     execute_process(
@@ -329,10 +315,6 @@
     logging.info(
         f'''Cloudbuild job running at: https://console.cloud.google.com/cloud-build/builds;region={defaults['gcp']['cb_trigger_location']}''')
 
-<<<<<<< HEAD
-
-=======
->>>>>>> 8c5f8bbd
 
 def component(func: Optional[Callable] = None,
               *,
